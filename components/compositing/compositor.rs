--- conflicted
+++ resolved
@@ -1051,34 +1051,21 @@
         }
     }
 
-<<<<<<< HEAD
     /// Set the root pipeline for our WebRender scene to a display list that consists of an iframe
-    /// for each visible top-level browsing context, applying the pinch zoom transformation if any.
+    /// for each visible top-level browsing context, applying a transformation on the root for
+    /// pinch zoom, page zoom, and HiDPI scaling.
     fn update_root_pipeline(&mut self) {
         let mut transaction = Transaction::new();
         self.update_root_pipeline_in_transaction(&mut transaction);
-        self.generate_frame(&mut transaction);
+        self.generate_frame(&mut transaction, RenderReasons::SCENE);
         self.webrender_api
             .send_transaction(self.webrender_document, transaction);
     }
 
     /// Set the root pipeline for our WebRender scene to a display list that consists of an iframe
-    /// for each visible top-level browsing context, applying the pinch zoom transformation if any.
+    /// for each visible top-level browsing context, applying a transformation on the root for
+    /// pinch zoom, page zoom, and HiDPI scaling.
     fn update_root_pipeline_in_transaction(&self, transaction: &mut Transaction) {
-        let zoom_factor = self.pinch_zoom_level();
-
-=======
-    /// Set the root pipeline for our WebRender scene. If there is no pinch zoom applied,
-    /// the root pipeline is the root content pipeline. If there is pinch zoom, the root
-    /// content pipeline is wrapped in a display list that applies a pinch zoom
-    /// transformation to it.
-    fn set_root_content_pipeline_handling_device_scaling(&self, transaction: &mut Transaction) {
-        let root_content_pipeline = match self.root_content_pipeline.id {
-            Some(id) => id.to_webrender(),
-            None => return,
-        };
-
->>>>>>> 99c14c83
         // Every display list needs a pipeline, but we'd like to choose one that is unlikely
         // to conflict with our content pipelines, which start at (1, 1). (0, 0) is WebRender's
         // dummy pipeline, so we choose (0, 1).
@@ -1086,16 +1073,9 @@
         transaction.set_root_pipeline(root_pipeline);
 
         let mut builder = webrender_api::DisplayListBuilder::new(root_pipeline);
-<<<<<<< HEAD
-=======
         builder.begin();
-        let viewport_size = LayoutSize::new(
-            self.embedder_coordinates.get_viewport().width() as f32,
-            self.embedder_coordinates.get_viewport().height() as f32,
-        );
 
         let zoom_factor = self.device_pixels_per_page_pixel().0;
->>>>>>> 99c14c83
         let zoom_reference_frame = builder.push_reference_frame(
             LayoutPoint::zero(),
             SpatialId::root_reference_frame(root_pipeline),
@@ -1109,19 +1089,21 @@
             SpatialTreeItemKey::new(0, 0),
         );
 
-<<<<<<< HEAD
-        let dppx = self.page_zoom * self.hidpi_factor();
-        let viewport_size = self.embedder_coordinates.get_viewport().size.to_f32() / dppx;
-        let viewport_size = LayoutSize::from_untyped(viewport_size.to_untyped());
+        let scaled_viewport_size = self.embedder_coordinates.get_viewport().size().to_f32() / zoom_factor;
+        let scaled_viewport_size = LayoutSize::from_untyped(scaled_viewport_size.to_untyped());
+        let scaled_viewport_rect = LayoutRect::from_origin_and_size(LayoutPoint::zero(), scaled_viewport_size);
+
+        let root_clip_id = builder.define_clip_rect(zoom_reference_frame, scaled_viewport_rect);
+        let clip_chain_id = builder.define_clip_chain(None, [root_clip_id]);
         for (_, webview) in self.webviews.painting_order() {
             if let Some(pipeline_id) = webview.pipeline_id {
-                let rect = webview.rect / dppx;
+                let scaled_webview_rect = webview.rect / zoom_factor;
                 builder.push_iframe(
-                    LayoutRect::from_untyped(&rect.to_untyped()),
-                    LayoutRect::from_untyped(&rect.to_untyped()),
+                    LayoutRect::from_untyped(&scaled_webview_rect.to_untyped()),
+                    LayoutRect::from_untyped(&scaled_webview_rect.to_untyped()),
                     &SpaceAndClipInfo {
                         spatial_id: zoom_reference_frame,
-                        clip_id: ClipId::root(pipeline_id.to_webrender()),
+                        clip_chain_id,
                     },
                     pipeline_id.to_webrender(),
                     true,
@@ -1129,46 +1111,12 @@
             }
         }
 
-        let built_display_list = builder.finalize();
-=======
-        let scaled_viewport_rect = LayoutRect::from_origin_and_size(
-            LayoutPoint::zero(),
-            LayoutSize::new(
-                viewport_size.width / zoom_factor,
-                viewport_size.height / zoom_factor,
-            ),
-        );
-
-        let root_clip_id = builder.define_clip_rect(zoom_reference_frame, scaled_viewport_rect);
-        let clip_chain_id = builder.define_clip_chain(None, [root_clip_id]);
-        builder.push_iframe(
-            scaled_viewport_rect,
-            scaled_viewport_rect,
-            &SpaceAndClipInfo {
-                spatial_id: zoom_reference_frame,
-                clip_chain_id,
-            },
-            root_content_pipeline,
-            true,
-        );
         let built_display_list = builder.end();
->>>>>>> 99c14c83
 
         // NB: We are always passing 0 as the epoch here, but this doesn't seem to
         // be an issue. WebRender will still update the scene and generate a new
         // frame even though the epoch hasn't changed.
-<<<<<<< HEAD
-        let viewport_size = LayoutSize::from_untyped(viewport_size.to_untyped());
-        transaction.set_display_list(
-            WebRenderEpoch(0),
-            None,
-            viewport_size,
-            built_display_list,
-            false,
-        );
-=======
         transaction.set_display_list(WebRenderEpoch(0), built_display_list);
->>>>>>> 99c14c83
     }
 
     fn set_frame_tree_for_webview(&mut self, frame_tree: &SendableFrameTree) {
@@ -1200,7 +1148,6 @@
             );
         }
 
-<<<<<<< HEAD
         if !cfg!(feature = "multiview") {
             let webview_ids = self
                 .webviews
@@ -1218,16 +1165,6 @@
         self.update_root_pipeline();
         self.update_pipeline_details_tree(&frame_tree, None);
         self.reset_scroll_tree_for_unattached_pipelines(&frame_tree);
-=======
-        let mut txn = Transaction::new();
-        self.set_root_content_pipeline_handling_device_scaling(&mut txn);
-        self.generate_frame(&mut txn, RenderReasons::SCENE);
-        self.webrender_api
-            .send_transaction(self.webrender_document, txn);
-
-        self.create_pipeline_details_for_frame_tree(frame_tree);
-        self.reset_scroll_tree_for_unattached_pipelines(frame_tree);
->>>>>>> 99c14c83
 
         self.frame_tree_id.next();
     }
@@ -1246,33 +1183,52 @@
         self.frame_tree_id.next();
     }
 
-    pub fn move_resize_webview(
+    fn move_resize_webview(
         &mut self,
         top_level_browsing_context_id: TopLevelBrowsingContextId,
         rect: DeviceRect,
     ) {
-        let dppx = self.page_zoom * self.hidpi_factor();
-        if let Some(webview) = self.webviews.get_mut(top_level_browsing_context_id) {
-            let initial_viewport = rect.size.to_f32() / dppx;
-            let data = WindowSizeData {
-                device_pixel_ratio: dppx,
+        let size_changed;
+        match self.webviews.get_mut(top_level_browsing_context_id) {
+            Some(webview) => {
+                size_changed = rect.size() != webview.rect.size();
+                webview.rect = rect;
+            }
+            None => {
+                warn!(
+                    "{}: MoveResizeWebView on unknown top-level browsing context",
+                    top_level_browsing_context_id
+                );
+                return;
+            }
+        };
+
+        if size_changed {
+            self.send_window_size_message_for_top_level_browser_context(rect, top_level_browsing_context_id);
+        }
+
+        self.update_root_pipeline();
+    }
+
+    fn send_window_size_message_for_top_level_browser_context(
+        &self,
+        rect: DeviceRect,
+        top_level_browsing_context_id: TopLevelBrowsingContextId
+    ) {
+        // The device pixel ratio used by the style system should include the scale from page pixels
+        // to device pixels, but not including any pinch zoom.
+        let device_pixel_ratio = self.device_pixels_per_page_pixel_not_including_page_zoom();
+        let initial_viewport = rect.size().to_f32() / device_pixel_ratio;
+        let msg = ConstellationMsg::WindowSize(
+            top_level_browsing_context_id,
+            WindowSizeData {
+                device_pixel_ratio,
                 initial_viewport,
-            };
-            if rect.size != webview.rect.size {
-                let size_type = WindowSizeType::Resize; // FIXME always this value in practice
-                let msg =
-                    ConstellationMsg::WindowSize(top_level_browsing_context_id, data, size_type);
-                if let Err(e) = self.constellation_chan.send(msg) {
-                    warn!("Sending window resize to constellation failed ({:?}).", e);
-                }
-            }
-            webview.rect = rect;
-            self.update_root_pipeline();
-        } else {
-            warn!(
-                "{}: MoveResizeWebView on unknown top-level browsing context",
-                top_level_browsing_context_id
-            );
+            },
+            WindowSizeType::Resize
+        );
+        if let Err(e) = self.constellation_chan.send(msg) {
+            warn!("Sending window resize to constellation failed ({:?}).", e);
         }
     }
 
@@ -1335,23 +1291,10 @@
         }
     }
 
-<<<<<<< HEAD
     fn remove_pipeline_root_layer(&mut self, pipeline_id: PipelineId) {
         self.pipeline_details.remove(&pipeline_id);
     }
 
-    fn update_webrender_document_view(&mut self) {
-        let mut transaction = Transaction::new();
-        transaction.set_document_view(
-            self.embedder_coordinates.get_viewport(),
-            self.embedder_coordinates.hidpi_factor.get(),
-        );
-        self.webrender_api
-            .send_transaction(self.webrender_document, transaction);
-    }
-
-=======
->>>>>>> 99c14c83
     pub fn on_resize_window_event(&mut self) -> bool {
         if self.shutdown_state != ShutdownState::NotShuttingDown {
             return false;
@@ -1381,11 +1324,7 @@
             return false;
         }
 
-<<<<<<< HEAD
-        self.update_webrender_document_view();
-=======
         self.update_after_zoom_or_hidpi_change();
->>>>>>> 99c14c83
         self.composite_if_necessary(CompositingReason::Resize);
         true
     }
@@ -1410,16 +1349,10 @@
             MouseWindowEvent::MouseUp(_, p) => p,
         };
 
-<<<<<<< HEAD
-        let Some(result) = self.hit_test_at_device_point(point) else {
+        let Some(result) = self.hit_test_at_point(point) else {
             // TODO: Notify embedder that the event failed to hit test to any webview.
             // TODO: Also notify embedder if an event hits a webview but isn’t consumed?
             return;
-=======
-        let result = match self.hit_test_at_point(point) {
-            Some(result) => result,
-            None => return,
->>>>>>> 99c14c83
         };
 
         let (button, event_type) = match mouse_window_event {
@@ -1456,18 +1389,8 @@
         flags: HitTestFlags,
         pipeline_id: Option<WebRenderPipelineId>,
     ) -> Vec<CompositorHitTestResult> {
-<<<<<<< HEAD
-=======
-        let root_pipeline_id = match self.root_content_pipeline.id {
-            Some(root_pipeline_id) => root_pipeline_id,
-            None => return vec![],
-        };
-        if self.pipeline(root_pipeline_id).is_none() {
-            return vec![];
-        }
         // DevicePoint and WorldPoint are the same for us.
         let world_point = WorldPoint::from_untyped(point.to_untyped());
->>>>>>> 99c14c83
         let results =
             self.webrender_api
                 .hit_test(self.webrender_document, pipeline_id, world_point, flags);
@@ -1721,11 +1644,7 @@
 
         let mut transaction = Transaction::new();
         if zoom_changed {
-<<<<<<< HEAD
             self.update_root_pipeline_in_transaction(&mut transaction);
-=======
-            self.set_root_content_pipeline_handling_device_scaling(&mut transaction);
->>>>>>> 99c14c83
         }
 
         if let Some((pipeline_id, external_id, offset)) = scroll_result {
@@ -1856,13 +1775,7 @@
 
     pub fn on_zoom_reset_window_event(&mut self) {
         self.page_zoom = Scale::new(1.0);
-<<<<<<< HEAD
-        self.update_zoom_transform();
-        self.update_webrender_document_view();
-        self.update_page_zoom_for_webrender();
-=======
         self.update_after_zoom_or_hidpi_change();
->>>>>>> 99c14c83
     }
 
     pub fn on_zoom_window_event(&mut self, magnification: f32) {
@@ -1871,43 +1784,16 @@
                 .max(MIN_ZOOM)
                 .min(MAX_ZOOM),
         );
-<<<<<<< HEAD
-        self.update_zoom_transform();
-        self.update_webrender_document_view();
-        self.update_page_zoom_for_webrender();
-=======
         self.update_after_zoom_or_hidpi_change();
->>>>>>> 99c14c83
     }
 
     fn update_after_zoom_or_hidpi_change(&mut self) {
-        // The device pixel ratio used by the style system should include the scale from page pixels
-        // to device pixels, but not including any pinch zoom.
-        let device_pixel_ratio = self.device_pixels_per_page_pixel_not_including_page_zoom();
-        let initial_viewport =
-            self.embedder_coordinates.viewport.size().to_f32() / device_pixel_ratio;
-        let data = WindowSizeData {
-            device_pixel_ratio,
-            initial_viewport,
-        };
-
-        let top_level_browsing_context_id =
-            self.root_content_pipeline.top_level_browsing_context_id;
-
-        let msg = ConstellationMsg::WindowSize(
-            top_level_browsing_context_id,
-            data,
-            WindowSizeType::Resize,
-        );
-        if let Err(e) = self.constellation_chan.send(msg) {
-            warn!("Sending window resize to constellation failed ({:?}).", e);
+        for (top_level_browsing_context_id, webview) in self.webviews.painting_order() {
+            self.send_window_size_message_for_top_level_browser_context(webview.rect, *top_level_browsing_context_id);
         }
 
         // Update the root transform in WebRender to reflect the new zoom.
-        let mut transaction = webrender::Transaction::new();
-        self.set_root_content_pipeline_handling_device_scaling(&mut transaction);
-        self.webrender_api
-            .send_transaction(self.webrender_document, transaction);
+        self.update_root_pipeline();
     }
 
     /// Simulate a pinch zoom
@@ -2291,17 +2177,6 @@
         self.assert_gl_framebuffer_complete();
 
         // Set the viewport background based on prefs.
-<<<<<<< HEAD
-=======
-        let viewport = self.embedder_coordinates.get_flipped_viewport();
-        gl.scissor(
-            viewport.min.x,
-            viewport.min.y,
-            viewport.size().width,
-            viewport.size().height,
-        );
-
->>>>>>> 99c14c83
         let color = servo_config::pref!(shell.background_color.rgba);
         gl.clear_color(
             color[0] as f32,
@@ -2314,10 +2189,10 @@
         for (_, webview) in self.webviews.painting_order() {
             let rect = self.embedder_coordinates.flip_rect(&webview.rect.to_i32());
             gl.scissor(
-                rect.origin.x,
-                rect.origin.y,
-                rect.size.width,
-                rect.size.height,
+                rect.min.x,
+                rect.min.y,
+                rect.size().width,
+                rect.size().height,
             );
             gl.enable(gleam::gl::SCISSOR_TEST);
             gl.clear(gleam::gl::COLOR_BUFFER_BIT);
