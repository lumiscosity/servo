--- conflicted
+++ resolved
@@ -234,10 +234,8 @@
     /// Flip the given rect.
     /// This should be used when drawing directly to the framebuffer with OpenGL commands.
     pub fn flip_rect(&self, rect: &DeviceIntRect) -> DeviceIntRect {
-        let fb_height = self.framebuffer.height;
-<<<<<<< HEAD
         let mut result = rect.clone();
-        result.origin.y = fb_height - result.origin.y - result.size.height;
+        result.min.y = self.framebuffer.height - result.min.y - result.size().height;
         result
     }
 
@@ -245,10 +243,5 @@
     /// This should be used when drawing directly to the framebuffer with OpenGL commands.
     pub fn get_flipped_viewport(&self) -> DeviceIntRect {
         self.flip_rect(&self.get_viewport())
-=======
-        let mut view = self.viewport;
-        view.min.y = fb_height - view.min.y - view.size().height;
-        DeviceIntRect::from_untyped(&view.to_untyped())
->>>>>>> 99c14c83
     }
 }